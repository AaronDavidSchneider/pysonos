--- conflicted
+++ resolved
@@ -20,11 +20,7 @@
 from .groups import ZoneGroup
 from .exceptions import CannotCreateDIDLMetadata
 from .data_structures import get_ml_item, QueueItem, URI, MLSonosPlaylist,\
-<<<<<<< HEAD
-    MLShare, SearchResult, Queue
-=======
     MLShare, SearchResult, Queue, MusicLibraryItem
->>>>>>> 634de688
 from .utils import really_utf8, camel_to_underscore
 from .xml import XML
 from soco import config
@@ -1166,12 +1162,9 @@
                 self._update_album_art_to_full_uri(item)
             queue.append(item)
 
-<<<<<<< HEAD
         # Get child count
         metadata = _set_child_count(result_dom, metadata)
 
-=======
->>>>>>> 634de688
         # pylint: disable=star-args
         return Queue(queue, **metadata)
 
@@ -1293,7 +1286,6 @@
         project.
 
         """
-<<<<<<< HEAD
         search_translation = {'artists': 'A:ARTIST',
                               'album_artists': 'A:ALBUMARTIST',
                               'albums': 'A:ALBUM',
@@ -1308,10 +1300,6 @@
         get_metadata = (max_items == 0)
         response, metadata = self._music_lib_search(search, start, max_items,
                                                     get_metadata=get_metadata)
-=======
-        search = self.SEARCH_TRANSLATION[search_type]
-        response, metadata = self._music_lib_search(search, start, max_items)
->>>>>>> 634de688
         metadata['search_type'] = search_type
 
         # Parse the results
@@ -1381,9 +1369,6 @@
         # pylint: disable=star-args
         return SearchResult(item_list, **metadata)
 
-<<<<<<< HEAD
-    def _music_lib_search(self, search, start, max_items, get_metadata=False):
-=======
     # pylint: disable=too-many-arguments
     def browse_by_idstring(self, search_type, idstring, start=0,
                            max_items=100, full_album_art_uri=False):
@@ -1420,8 +1405,7 @@
         # Call the base version
         return self.browse(search_item, start, max_items, full_album_art_uri)
 
-    def _music_lib_search(self, search, start, max_items):
->>>>>>> 634de688
+    def _music_lib_search(self, search, start, max_items, get_metadata=False):
         """Perform a music library search and extract search numbers
 
         You can get an overview of all the relevant search prefixes (like
