--- conflicted
+++ resolved
@@ -147,11 +147,8 @@
 -  Get or set the speaker’s bass EQ
 -  Get or set the speaker’s treble EQ
 -  Toggle the speaker’s loudness compensation
-<<<<<<< HEAD
 -  Toggle the speaker's night mode
-=======
 -  Toggle the speaker's dialog mode
->>>>>>> 1db675b3
 -  Turn on (or off) the white status light on the unit
 -  Switch the speaker’s source to line-in or TV input (if the Zone Player
    supports it)
