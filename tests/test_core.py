# -*- coding: utf-8 -*-
from __future__ import unicode_literals

import mock
import pytest

from pysonos import SoCo
from pysonos.data_structures import (
    DidlMusicTrack, to_didl_string
)
from pysonos.exceptions import (
    SoCoSlaveException, SoCoUPnPException
)
from pysonos.groups import ZoneGroup
from pysonos.xml import XML

IP_ADDR = '192.168.1.101'


@pytest.yield_fixture()
def moco():
    """A mock soco with fake services and hardcoded is_coordinator.

    Allows calls to services to be tracked. Should not cause any network
    access
    """
    services = (
        'AVTransport', 'RenderingControl', 'DeviceProperties',
<<<<<<< HEAD
        'ContentDirectory', 'ZoneGroupTopology')
    patchers = [mock.patch('pysonos.core.{}'.format(service))
=======
        'ContentDirectory', 'ZoneGroupTopology', 'GroupRenderingControl')
    patchers = [mock.patch('soco.core.{}'.format(service))
>>>>>>> 0dc34e54
                for service in services]
    for patch in patchers:
        patch.start()
    with mock.patch("pysonos.SoCo.is_coordinator",
                    new_callable=mock.PropertyMock) as is_coord:
        is_coord = True
        yield SoCo(IP_ADDR)
    for patch in reversed(patchers):
        patch.stop()


@pytest.yield_fixture()
def moco_only_on_master():
    """A mock soco with fake services.

    Allows calls to services to be tracked. Should not cause any network
    access
    """
    services = (
        'AVTransport', 'RenderingControl', 'DeviceProperties',
<<<<<<< HEAD
        'ContentDirectory', 'ZoneGroupTopology')
    patchers = [mock.patch('pysonos.core.{}'.format(service))
=======
        'ContentDirectory', 'ZoneGroupTopology', 'GroupRenderingControl')
    patchers = [mock.patch('soco.core.{}'.format(service))
>>>>>>> 0dc34e54
                for service in services]
    for patch in patchers:
        patch.start()
    yield SoCo(IP_ADDR)
    for patch in reversed(patchers):
        patch.stop()


ZGS = """<ZoneGroupState>
      <ZoneGroups>
        <ZoneGroup Coordinator="RINCON_000XXX1400" ID="RINCON_000E5876A0E801400:210">
          <ZoneGroupMember
              UUID="RINCON_000XXX1400"
              Location="http://192.168.1.101:1400/xml/device_description.xml"
              ZoneName="Kitchen"
              Icon="x-rincon-roomicon:kitchen"
              Configuration="1"
              SoftwareVersion="49.2-64250"
              MinCompatibleVersion="48.0-00000"
              LegacyCompatibleVersion="36.0-00000"
              BootSeq="162"
              TVConfigurationError="0"
              HdmiCecAvailable="0"
              WirelessMode="0"
              WirelessLeafOnly="0"
              HasConfiguredSSID="1"
              ChannelFreq="2437"
              BehindWifiExtender="0"
              WifiEnabled="1"
              Orientation="0"
              RoomCalibrationState="4"
              SecureRegState="3"
              VoiceConfigState="0"
              MicEnabled="0"
              AirPlayEnabled="0"
              IdleState="1"
              MoreInfo=""/>
          <ZoneGroupMember
              UUID="RINCON_B8E93781F3EA01400"
              Location="http://192.168.1.31:1400/xml/device_description.xml"
              ZoneName="Living Room"
              Icon="x-rincon-roomicon:masterbedroom"
              Configuration="1"
              SoftwareVersion="49.2-64250"
              MinCompatibleVersion="48.0-00000"
              LegacyCompatibleVersion="36.0-00000"
              BootSeq="226"
              TVConfigurationError="0"
              HdmiCecAvailable="0"
              WirelessMode="0"
              WirelessLeafOnly="0"
              HasConfiguredSSID="1"
              ChannelFreq="2437"
              BehindWifiExtender="0"
              WifiEnabled="1"
              Orientation="0"
              RoomCalibrationState="4"
              SecureRegState="3"
              VoiceConfigState="0"
              MicEnabled="0"
              AirPlayEnabled="0"
              IdleState="1"
              MoreInfo=""/>
        </ZoneGroup>
        <ZoneGroup Coordinator="RINCON_000E58A53FAE01400" ID="RINCON_000E58A53FAE01400:107">
          <ZoneGroupMember
              UUID="RINCON_000E58A53FAE01400"
              Location="http://192.168.1.173:1400/xml/device_description.xml"
              ZoneName="Stue"
              Icon="x-rincon-roomicon:living"
              Configuration="1"
              SoftwareVersion="49.2-64250"
              MinCompatibleVersion="48.0-00000"
              LegacyCompatibleVersion="36.0-00000"
              BootSeq="1777"
              TVConfigurationError="0"
              HdmiCecAvailable="0"
              WirelessMode="0"
              WirelessLeafOnly="0"
              HasConfiguredSSID="0"
              ChannelFreq="2437"
              BehindWifiExtender="0"
              WifiEnabled="1"
              Orientation="0"
              RoomCalibrationState="4"
              SecureRegState="3"
              VoiceConfigState="0"
              MicEnabled="0"
              AirPlayEnabled="0"
              IdleState="1"
              MoreInfo=""/>
        </ZoneGroup>
        <ZoneGroup Coordinator="RINCON_000E5884455C01400" ID="RINCON_000E5884455C01400:114">
          <ZoneGroupMember
              UUID="RINCON_000E5884455C01400"
              Location="http://192.168.1.197:1400/xml/device_description.xml"
              ZoneName="Kontor"
              Icon="x-rincon-roomicon:office"
              Configuration="1"
              SoftwareVersion="49.2-64250"
              MinCompatibleVersion="48.0-00000"
              LegacyCompatibleVersion="36.0-00000"
              BootSeq="196"
              TVConfigurationError="0"
              HdmiCecAvailable="0"
              WirelessMode="0"
              WirelessLeafOnly="0"
              HasConfiguredSSID="1"
              ChannelFreq="2437"
              BehindWifiExtender="0"
              WifiEnabled="1"
              Orientation="0"
              RoomCalibrationState="4"
              SecureRegState="3"
              VoiceConfigState="0"
              MicEnabled="0"
              AirPlayEnabled="0"
              IdleState="0"
              MoreInfo=""/>
        </ZoneGroup>
      </ZoneGroups>
      <VanishedDevices></VanishedDevices>
    </ZoneGroupState>"""

@pytest.yield_fixture
def moco_zgs(moco):
    """A mock soco with zone group state."""
    moco.zoneGroupTopology.GetZoneGroupState.return_value = {
        'ZoneGroupState': ZGS
    }
    yield moco


class TestSoco:
    device_description = """<?xml version="1.0" encoding="utf-8" ?>
        <root xmlns="urn:schemas-upnp-org:device-1-0">
          <specVersion>
            <major>1</major>
            <minor>0</minor>
          </specVersion>
          <device>
            <deviceType>urn:schemas-upnp-org:device:ZonePlayer:1</deviceType>
            <friendlyName>""" + IP_ADDR + """ - Sonos Play:5</friendlyName>
            <manufacturer>Sonos, Inc.</manufacturer>
            <manufacturerURL>http://www.sonos.com</manufacturerURL>
            <modelNumber>S3</modelNumber>
            <modelDescription>Sonos Play:5</modelDescription>
            <modelName>Sonos Play:3</modelName>
            <modelURL>http://www.sonos.com/products/zoneplayers/S5</modelURL>
            <softwareVersion>49.2-64250</softwareVersion>
            <hardwareVersion>1.8.1.2-2</hardwareVersion>
            <serialNum>00-11-22-33-44-55:E</serialNum>
            <UDN>uuid:RINCON_000E5884455C01400</UDN>
            <iconList>
              <icon>
                <id>0</id>
                <mimetype>image/png</mimetype>
                <width>48</width>
                <height>48</height>
                <depth>24</depth>
                <url>/img/icon-S3.png</url>
              </icon>
            </iconList>
            <minCompatibleVersion>48.0-00000</minCompatibleVersion>
            <legacyCompatibleVersion>36.0-00000</legacyCompatibleVersion>
            <apiVersion>1.11.1</apiVersion>
            <minApiVersion>1.1.0</minApiVersion>
            <displayVersion>10.1.2</displayVersion>
            <extraVersion>OTP: 1.1.1(1-16-4-zp5s-0.5)</extraVersion>
            <roomName>Room</roomName>
            <displayName>Play:5</displayName>
            <zoneType>5</zoneType>
            <feature1>0x02000002</feature1>
            <feature2>0x00006172</feature2>
            <feature3>0x0003002a</feature3>
            <seriesid>P100</seriesid>
            <variant>0</variant>
            <internalSpeakerSize>3</internalSpeakerSize>
            <bassExtension>0.000</bassExtension>
            <satGainOffset>0.000</satGainOffset>
            <memory>32</memory>
            <flash>32</flash>
            <flashRepartitioned>1</flashRepartitioned>
            <ampOnTime>425</ampOnTime>
            <retailMode>0</retailMode>
            <serviceList>
              <service>
                <serviceType>urn:schemas-upnp-org:service:AlarmClock:1</serviceType>
                <serviceId>urn:upnp-org:serviceId:AlarmClock</serviceId>
                <controlURL>/AlarmClock/Control</controlURL>
                <eventSubURL>/AlarmClock/Event</eventSubURL>
                <SCPDURL>/xml/AlarmClock1.xml</SCPDURL>
              </service>
              <service>
                <serviceType>urn:schemas-upnp-org:service:MusicServices:1</serviceType>
                <serviceId>urn:upnp-org:serviceId:MusicServices</serviceId>
                <controlURL>/MusicServices/Control</controlURL>
                <eventSubURL>/MusicServices/Event</eventSubURL>
                <SCPDURL>/xml/MusicServices1.xml</SCPDURL>
              </service>
              <service>
                <serviceType>urn:schemas-upnp-org:service:AudioIn:1</serviceType>
                <serviceId>urn:upnp-org:serviceId:AudioIn</serviceId>
                <controlURL>/AudioIn/Control</controlURL>
                <eventSubURL>/AudioIn/Event</eventSubURL>
                <SCPDURL>/xml/AudioIn1.xml</SCPDURL>
              </service>
              <service>
                <serviceType>urn:schemas-upnp-org:service:DeviceProperties:1</serviceType>
                <serviceId>urn:upnp-org:serviceId:DeviceProperties</serviceId>
                <controlURL>/DeviceProperties/Control</controlURL>
                <eventSubURL>/DeviceProperties/Event</eventSubURL>
                <SCPDURL>/xml/DeviceProperties1.xml</SCPDURL>
              </service>
              <service>
                <serviceType>urn:schemas-upnp-org:service:SystemProperties:1</serviceType>
                <serviceId>urn:upnp-org:serviceId:SystemProperties</serviceId>
                <controlURL>/SystemProperties/Control</controlURL>
                <eventSubURL>/SystemProperties/Event</eventSubURL>
                <SCPDURL>/xml/SystemProperties1.xml</SCPDURL>
              </service>
              <service>
                <serviceType>urn:schemas-upnp-org:service:ZoneGroupTopology:1</serviceType>
                <serviceId>urn:upnp-org:serviceId:ZoneGroupTopology</serviceId>
                <controlURL>/ZoneGroupTopology/Control</controlURL>
                <eventSubURL>/ZoneGroupTopology/Event</eventSubURL>
                <SCPDURL>/xml/ZoneGroupTopology1.xml</SCPDURL>
              </service>
              <service>
                <serviceType>urn:schemas-upnp-org:service:GroupManagement:1</serviceType>
                <serviceId>urn:upnp-org:serviceId:GroupManagement</serviceId>
                <controlURL>/GroupManagement/Control</controlURL>
                <eventSubURL>/GroupManagement/Event</eventSubURL>
                <SCPDURL>/xml/GroupManagement1.xml</SCPDURL>
              </service>
              <service>
                <serviceType>urn:schemas-tencent-com:service:QPlay:1</serviceType>
                <serviceId>urn:tencent-com:serviceId:QPlay</serviceId>
                <controlURL>/QPlay/Control</controlURL>
                <eventSubURL>/QPlay/Event</eventSubURL>
                <SCPDURL>/xml/QPlay1.xml</SCPDURL>
              </service>
            </serviceList>
            <deviceList>
              <device>
          <deviceType>urn:schemas-upnp-org:device:MediaServer:1</deviceType>
          <friendlyName>192.168.1.197 - Sonos Play:5 Media Server</friendlyName>
          <manufacturer>Sonos, Inc.</manufacturer>
          <manufacturerURL>http://www.sonos.com</manufacturerURL>
          <modelNumber>S5</modelNumber>
          <modelDescription>Sonos Play:5 Media Server</modelDescription>
          <modelName>Sonos Play:5</modelName>
          <modelURL>http://www.sonos.com/products/zoneplayers/S5</modelURL>
          <UDN>uuid:RINCON_000E5884455C01400_MS</UDN>
          <serviceList>
            <service>
              <serviceType>urn:schemas-upnp-org:service:ContentDirectory:1</serviceType>
              <serviceId>urn:upnp-org:serviceId:ContentDirectory</serviceId>
              <controlURL>/MediaServer/ContentDirectory/Control</controlURL>
              <eventSubURL>/MediaServer/ContentDirectory/Event</eventSubURL>
              <SCPDURL>/xml/ContentDirectory1.xml</SCPDURL>
            </service>
            <service>
              <serviceType>urn:schemas-upnp-org:service:ConnectionManager:1</serviceType>
                    <serviceId>urn:upnp-org:serviceId:ConnectionManager</serviceId>
                    <controlURL>/MediaServer/ConnectionManager/Control</controlURL>
                    <eventSubURL>/MediaServer/ConnectionManager/Event</eventSubURL>
                    <SCPDURL>/xml/ConnectionManager1.xml</SCPDURL>
                  </service>
                </serviceList>
              </device>
              <device>
                <deviceType>urn:schemas-upnp-org:device:MediaRenderer:1</deviceType>
          <friendlyName>Kontor - Sonos Play:5 Media Renderer</friendlyName>
          <manufacturer>Sonos, Inc.</manufacturer>
          <manufacturerURL>http://www.sonos.com</manufacturerURL>
          <modelNumber>S5</modelNumber>
          <modelDescription>Sonos Play:5 Media Renderer</modelDescription>
          <modelName>Sonos Play:5</modelName>
          <modelURL>http://www.sonos.com/products/zoneplayers/S5</modelURL>
                <UDN>uuid:RINCON_000E5884455C01400_MR</UDN>
                <serviceList>
                  <service>
                    <serviceType>urn:schemas-upnp-org:service:RenderingControl:1</serviceType>
                    <serviceId>urn:upnp-org:serviceId:RenderingControl</serviceId>
                    <controlURL>/MediaRenderer/RenderingControl/Control</controlURL>
                    <eventSubURL>/MediaRenderer/RenderingControl/Event</eventSubURL>
                    <SCPDURL>/xml/RenderingControl1.xml</SCPDURL>
                  </service>
                  <service>
                    <serviceType>urn:schemas-upnp-org:service:ConnectionManager:1</serviceType>
                    <serviceId>urn:upnp-org:serviceId:ConnectionManager</serviceId>
                    <controlURL>/MediaRenderer/ConnectionManager/Control</controlURL>
                    <eventSubURL>/MediaRenderer/ConnectionManager/Event</eventSubURL>
                    <SCPDURL>/xml/ConnectionManager1.xml</SCPDURL>
                  </service>
                  <service>
                    <serviceType>urn:schemas-upnp-org:service:AVTransport:1</serviceType>
                    <serviceId>urn:upnp-org:serviceId:AVTransport</serviceId>
                    <controlURL>/MediaRenderer/AVTransport/Control</controlURL>
                    <eventSubURL>/MediaRenderer/AVTransport/Event</eventSubURL>
                    <SCPDURL>/xml/AVTransport1.xml</SCPDURL>
                  </service>
                  <service>
                    <serviceType>urn:schemas-sonos-com:service:Queue:1</serviceType>
                    <serviceId>urn:sonos-com:serviceId:Queue</serviceId>
                    <controlURL>/MediaRenderer/Queue/Control</controlURL>
                    <eventSubURL>/MediaRenderer/Queue/Event</eventSubURL>
                    <SCPDURL>/xml/Queue1.xml</SCPDURL>
                  </service>
              <service>
                <serviceType>urn:schemas-upnp-org:service:GroupRenderingControl:1</serviceType>
                <serviceId>urn:upnp-org:serviceId:GroupRenderingControl</serviceId>
                <controlURL>/MediaRenderer/GroupRenderingControl/Control</controlURL>
                <eventSubURL>/MediaRenderer/GroupRenderingControl/Event</eventSubURL>
                <SCPDURL>/xml/GroupRenderingControl1.xml</SCPDURL>
              </service>
                </serviceList>
                <X_Rhapsody-Extension xmlns="http://www.real.com/rhapsody/xmlns/upnp-1-0">
                  <deviceID>urn:rhapsody-real-com:device-id-1-0:sonos_1:RINCON_000E5884455C01400</deviceID>
                    <deviceCapabilities>
                      <interactionPattern type="real-rhapsody-upnp-1-0"/>
                    </deviceCapabilities>
                </X_Rhapsody-Extension>
                <qq:X_QPlay_SoftwareCapability xmlns:qq="http://www.tencent.com">QPlay:2</qq:X_QPlay_SoftwareCapability>
                <iconList>
                  <icon>
                    <mimetype>image/png</mimetype>
                    <width>48</width>
                    <height>48</height>
                    <depth>24</depth>
                    <url>/img/icon-S5.png</url>
                  </icon>
                </iconList>
              </device>
            </deviceList>
          </device>
        </root>
    """

    @pytest.mark.parametrize('bad_ip_addr', ['not_ip', '555.555.555.555'])
    def test_soco_bad_ip(self, bad_ip_addr):
        with pytest.raises(ValueError):
            speaker = SoCo(bad_ip_addr)

    def test_soco_init(self, moco):
        assert moco.ip_address == IP_ADDR
        assert moco.speaker_info == {}

    def test_soco_str(self, moco):
        assert str(moco) == "<SoCo object at ip {}>".format(IP_ADDR)

    def test_soco_repr(self, moco):
        assert repr(moco) == 'SoCo("{}")'.format(IP_ADDR)

    @pytest.mark.parametrize('model_name', (
        ('Play:5', False),
        ('Sonos One', False),
        ('PLAYBAR', True),
        ('Sonos Beam', True),
        ('Sonos Playbar', True),
        ('Sonos Playbase', True)))
    def test_soco_is_soundbar(self, moco, model_name):
        moco._is_soundbar = None
        moco.speaker_info['model_name'] = model_name[0]
        assert moco.is_soundbar == model_name[1]

    @mock.patch("pysonos.core.requests")
    @pytest.mark.parametrize('refresh', [None, False, True])
    def test_soco_get_speaker_info_speaker_not_set_refresh(
            self, mocr, moco_zgs, refresh):
        """Internal speaker_info not set; Refresh all values (default, False,
        True)

        => should update
        """
        response = mock.MagicMock()
        mocr.get.return_value = response
        response.content = self.device_description
        # save old state
        old = moco_zgs.speaker_info
        moco_zgs.speaker_info = {}
        if refresh is None:
            res = moco_zgs.get_speaker_info()
        else:
            res = moco_zgs.get_speaker_info(refresh)
        # restore original value
        moco_zgs.speaker_info = old
        mocr.get.assert_called_once_with(
            'http://' + IP_ADDR + ':1400/xml/device_description.xml',
            timeout=None,
        )
        should = {
            'zone_name': "Room",
            'player_icon': "/img/icon-S3.png",
            'uid': "RINCON_000XXX1400",
            'serial_number': "00-11-22-33-44-55:E",
            'software_version': "49.2-64250",
            'hardware_version': "1.8.1.2-2",
            'model_number': "S3",
            'model_name': "Sonos Play:3",
            'display_version': "10.1.2",
            'mac_address': "00-11-22-33-44-55"
        }
        assert should == res

    @mock.patch("pysonos.core.requests")
    @pytest.mark.parametrize('refresh', [None, False])
    def test_soco_get_speaker_info_speaker_set_no_refresh(
            self, mocr, moco_zgs, refresh):
        """Internal speaker_info set; No refresh (default, False)

        => should not update
        """
        should = {
            'info': "yes"
        }
        # save old state
        old = moco_zgs.speaker_info
        moco_zgs.speaker_info = should
        if refresh is None:
            res = moco_zgs.get_speaker_info()
        else:
            res = moco_zgs.get_speaker_info(refresh)
        # restore original value
        moco_zgs.speaker_info = old
        # got 'should' returned
        assert res is should
        # no network request performed
        assert not mocr.get.called

    @mock.patch("pysonos.core.requests")
    @pytest.mark.parametrize('should', [{}, {'info': "yes"}])
    def test_soco_get_speaker_info_speaker_set_no_refresh(
            self, mocr, moco_zgs, should):
        """Internal speaker_info not set/set; Refresh True.

        => should update
        """
        response = mock.MagicMock()
        mocr.get.return_value = response
        response.content = self.device_description
        # save old state
        old = moco_zgs.speaker_info
        moco_zgs.speaker_info = should
        res = moco_zgs.get_speaker_info(True)
        # restore original value
        moco_zgs.speaker_info = old
        mocr.get.assert_called_once_with(
            'http://' + IP_ADDR + ':1400/xml/device_description.xml',
            timeout=None,
        )
        # get_speaker_info only updates internal speaker_info and does not
        # replace it
        should.update({
            'zone_name': "Room",
            'player_icon': "/img/icon-S3.png",
            'uid': "RINCON_000XXX1400",
            'serial_number': "00-11-22-33-44-55:E",
            'software_version': "29.5-91030",
            'hardware_version': "1.8.1.2-2",
            'model_number': "S3",
            'model_name': "Sonos Play:3",
            'display_version': "10.1.2",
            'mac_address': "00-11-22-33-44-55"
        })
        assert should == res


class TestAVTransport:

    @pytest.mark.parametrize('playmode', [
        "NORMAL", "SHUFFLE_NOREPEAT", "SHUFFLE", "REPEAT_ALL", "SHUFFLE_REPEAT_ONE", "REPEAT_ONE"
    ])
    def test_soco_play_mode_values(self, moco, playmode):
        moco.avTransport.GetTransportSettings.return_value = {
            'PlayMode': playmode}
        assert moco.play_mode == playmode
        moco.avTransport.GetTransportSettings.assert_called_once_with(
            [('InstanceID', 0)]
        )
        moco.avTransport.reset_mock()

    def test_soco_play_mode_bad_value(self, moco):
        with pytest.raises(KeyError):
            moco.play_mode = "BAD_VALUE"
        assert not moco.avTransport.SetPlayMode.called

    def test_soco_play_mode_lowercase(self, moco):
        moco.play_mode = "normal"
        moco.avTransport.SetPlayMode.assert_called_once_with(
            [('InstanceID', 0), ('NewPlayMode', 'NORMAL')]
        )

    def test_soco_cross_fade(self, moco):
        moco.avTransport.GetCrossfadeMode.return_value = {'CrossfadeMode': '1'}
        assert moco.cross_fade
        moco.avTransport.GetCrossfadeMode.return_value = {'CrossfadeMode': '0'}
        assert not moco.cross_fade
        moco.avTransport.GetCrossfadeMode.assert_called_with(
            [('InstanceID', 0)]
        )
        moco.cross_fade = True
        moco.avTransport.SetCrossfadeMode.assert_called_once_with(
            [('InstanceID', 0), ('CrossfadeMode', '1')]
        )

    def test_soco_play(self, moco):
        moco.play()
        moco.avTransport.Play.assert_called_once_with(
            [('InstanceID', 0), ('Speed', 1)]
        )

    # Test that uris are forced to Radio style display and controls when
    # force_radio is True prefix is replaced with "x-rincon-mp3radion://"
    # first set of test with no forcing, second set with force_radio=True

    # No forcing
    @pytest.mark.parametrize("uri_in, uri_passed", [
        ('x-file-cifs://server/MyNiceRing.mp3',
         'x-file-cifs://server/MyNiceRing.mp3'),
        ('http://archive.org/download/TenD2005-07-16t_64kb.mp3',
         'http://archive.org/download/TenD2005-07-16t_64kb.mp3'),
        ('x-sonosapi-radio:station%3a%3aps.147077612?sid=203&flags=76&sn=2',
         'x-sonosapi-radio:station%3a%3aps.147077612?sid=203&flags=76&sn=2'),
    ])
    def test_soco_play_uri(self, moco, uri_in, uri_passed):
        moco.play_uri(uri_in)
        moco.avTransport.SetAVTransportURI.assert_called_once_with([
            ('InstanceID', 0),
            ('CurrentURI', uri_passed),
            ('CurrentURIMetaData', '')
        ])
        moco.avTransport.reset_mock()

    # with force_radio=True
    @pytest.mark.parametrize("uri_in, uri_passed", [
        ('http://archive.org/download/TenD2005-07-16t_64kb.mp3',
         'x-rincon-mp3radio://archive.org/download/TenD2005-07-16t_64kb.mp3'),
        ('https://archive.org/download/TenD2005-07-16t_64kb.mp3',
         'x-rincon-mp3radio://archive.org/download/TenD2005-07-16t_64kb.mp3'),
        ('aac://icy-e-bz-04-cr.sharp-stream.com/magic1054.aac?amsparams=playerid:BMUK_tunein;skey:1483570441&awparams=loggedin:false',
         'x-rincon-mp3radio://icy-e-bz-04-cr.sharp-stream.com/magic1054.aac?amsparams=playerid:BMUK_tunein;skey:1483570441&awparams=loggedin:false')
    ])
    def test_soco_play_uri_force_radio(self, moco, uri_in, uri_passed):
        moco.play_uri(uri_in, force_radio=True)
        moco.avTransport.SetAVTransportURI.assert_called_once_with([
            ('InstanceID', 0),
            ('CurrentURI', uri_passed),
            ('CurrentURIMetaData', '')
        ])
        moco.avTransport.reset_mock()

    def test_soco_play_uri_calls_play(self, moco):
        uri = 'http://archive.org/download/tend2005-07-16.flac16/tend2005-07-16t10wonderboy_64kb.mp3'
        moco.play_uri(uri)

        moco.avTransport.Play.assert_called_with(
            [('InstanceID', 0), ('Speed', 1)]
        )

    def test_soco_play_uri_with_title(self, moco):
        uri = 'http://archive.org/download/tend2005-07-16.flac16/tend2005-07-16t10wonderboy_64kb.mp3'
        moco.play_uri(uri, title='<Fast & Loose>')

        moco.avTransport.SetAVTransportURI.assert_called_with([
            ('InstanceID', 0),
            ('CurrentURI', uri),
            ('CurrentURIMetaData', '<DIDL-Lite xmlns:dc="http://purl.org/dc/elements/1.1/" xmlns:upnp="urn:schemas-upnp-org:metadata-1-0/upnp/" xmlns:r="urn:schemas-rinconnetworks-com:metadata-1-0/" xmlns="urn:schemas-upnp-org:metadata-1-0/DIDL-Lite/"><item id="R:0/0/0" parentID="R:0/0" restricted="true"><dc:title>&lt;Fast &amp; Loose&gt;</dc:title><upnp:class>object.item.audioItem.audioBroadcast</upnp:class><desc id="cdudn" nameSpace="urn:schemas-rinconnetworks-com:metadata-1-0/">SA_RINCON65031_</desc></item></DIDL-Lite>')
        ])

    def test_soco_pause(self, moco):
        moco.pause()
        moco.avTransport.Pause.assert_called_once_with(
            [('InstanceID', 0), ('Speed', 1)]
        )

    def test_soco_stop(self, moco):
        moco.stop()
        moco.avTransport.Stop.assert_called_once_with(
            [('InstanceID', 0), ('Speed', 1)]
        )

    def test_soco_next(self, moco):
        moco.next()
        moco.avTransport.Next.assert_called_once_with(
            [('InstanceID', 0), ('Speed', 1)]
        )

    def test_soco_previous(self, moco):
        moco.previous()
        moco.avTransport.Previous.assert_called_once_with(
            [('InstanceID', 0), ('Speed', 1)]
        )

    @pytest.mark.parametrize('bad_timestamp', [
        'NOT_VALID',
        '12:34:56:78',
        '99',
        '12:3:4'
    ])
    def test_soco_seek_invalid(self, moco, bad_timestamp):
        with pytest.raises(ValueError):
            moco.seek(bad_timestamp)
        assert not moco.avTransport.Seek.called

    @pytest.mark.parametrize('timestamp', [
        # '12:34', # Should this be valid?
        '1:23:45',
        '10:23:45',
        '12:78:78'  # Should this really be valid?
    ])
    def test_soco_seek_valid(self, moco, timestamp):
        moco.seek(timestamp)
        moco.avTransport.Seek.assert_called_once_with(
            [('InstanceID', 0), ('Unit', 'REL_TIME'),
                ('Target', timestamp)])
        moco.avTransport.reset_mock()

    def test_soco_current_transport_info(self, moco):
        moco.avTransport.GetTransportInfo.return_value = {
            'CurrentTransportState': 'PLAYING',
            'CurrentTransportStatus': 'OK',
            'CurrentSpeed': '1'}
        playstate = moco.get_current_transport_info()
        moco.avTransport.GetTransportInfo.assert_called_once_with(
            [('InstanceID', 0)]
        )
        assert playstate['current_transport_state'] == 'PLAYING'
        assert playstate['current_transport_status'] == 'OK'
        assert playstate['current_transport_speed'] == '1'

    def test_soco_get_queue(self, moco):
        moco.contentDirectory.Browse.return_value = {
            'Result': '<DIDL-Lite xmlns:dc="http://purl.org/dc/elements/1.1/" xmlns:upnp="urn:schemas-upnp-org:metadata-1-0/upnp/" xmlns:r="urn:schemas-rinconnetworks-com:metadata-1-0/" xmlns="urn:schemas-upnp-org:metadata-1-0/DIDL-Lite/"><item id="Q:0/1" parentID="Q:0" restricted="true"><res protocolInfo="fake.com-fake-direct:*:audio/mp3:*" duration="0:02:32">radea:Tra.12345678.mp3</res><upnp:albumArtURI>/getaa?r=1&amp;u=radea%3aTra.12345678.mp3</upnp:albumArtURI><dc:title>Item 1 Title</dc:title><upnp:class>object.item.audioItem.musicTrack</upnp:class><dc:creator>Item 1 Creator</dc:creator><upnp:album>Item 1 Album</upnp:album></item></DIDL-Lite>',
            'NumberReturned': '1',
            'TotalMatches': '10',
            'UpdateID': '1'}
        queue = moco.get_queue(start=8, max_items=32)
        moco.contentDirectory.Browse.assert_called_once_with([
            ('ObjectID', 'Q:0'),
            ('BrowseFlag', 'BrowseDirectChildren'),
            ('Filter', '*'),
            ('StartingIndex', 8),
            ('RequestedCount', 32),
            ('SortCriteria', '')
        ])
        assert queue is not None
        assert len(queue) == 1
        moco.contentDirectory.reset_mock()

    def test_soco_queue_size(self, moco):
        moco.contentDirectory.Browse.return_value = {
            'NumberReturned': '1',
            'Result': '<DIDL-Lite xmlns:dc="http://purl.org/dc/elements/1.1/" xmlns:upnp="urn:schemas-upnp-org:metadata-1-0/upnp/" xmlns:r="urn:schemas-rinconnetworks-com:metadata-1-0/" xmlns="urn:schemas-upnp-org:metadata-1-0/DIDL-Lite/"><container id="Q:0" parentID="Q:" restricted="true" childCount="384"><dc:title>Queue Instance 0</dc:title><upnp:class>object.container.playlistContainer</upnp:class><res protocolInfo="x-rincon-queue:*:*:*">x-rincon-queue:RINCON_00012345678901400#0</res></container></DIDL-Lite>',
            'TotalMatches': '1',
            'UpdateID': '1'}
        queue_size = moco.queue_size
        moco.contentDirectory.Browse.assert_called_once_with([
            ('ObjectID', 'Q:0'),
            ('BrowseFlag', 'BrowseMetadata'),
            ('Filter', '*'),
            ('StartingIndex', 0),
            ('RequestedCount', 1),
            ('SortCriteria', '')
        ])
        assert queue_size == 384
        moco.contentDirectory.reset_mock()

    def test_join(self, moco_zgs):
        moco2 = mock.Mock()
        moco2.uid = "RINCON_000XXX1400"
        moco_zgs.join(moco2)
        moco_zgs.avTransport.SetAVTransportURI.assert_called_once_with(
            [('InstanceID', 0),
             ('CurrentURI', 'x-rincon:RINCON_000XXX1400'),
             ('CurrentURIMetaData', '')]
        )

    def test_unjoin(self, moco_zgs):
        moco_zgs.unjoin()
        moco_zgs.avTransport.BecomeCoordinatorOfStandaloneGroup\
            .assert_called_once_with([('InstanceID', 0)])

    def test_switch_to_line_in(self, moco_zgs):
        moco_zgs.avTransport.reset_mock()
        moco_zgs.switch_to_line_in()
        moco_zgs.avTransport.SetAVTransportURI.assert_called_once_with(
            [('InstanceID', 0),
                ('CurrentURI', 'x-rincon-stream:RINCON_000XXX1400'),
                ('CurrentURIMetaData', '')]
        )

        moco_zgs.avTransport.reset_mock()
        moco2 = mock.Mock()
        moco2.uid = "RINCON_000YYY1400"
        moco_zgs.switch_to_line_in(moco2)
        moco_zgs.avTransport.SetAVTransportURI.assert_called_once_with(
            [('InstanceID', 0),
             ('CurrentURI', 'x-rincon-stream:RINCON_000YYY1400'),
             ('CurrentURIMetaData', '')]
        )

    def test_switch_to_tv(self, moco_zgs):
        moco_zgs.avTransport.reset_mock()
        moco_zgs.switch_to_tv()
        moco_zgs.avTransport.SetAVTransportURI.assert_called_once_with(
            [('InstanceID', 0),
                ('CurrentURI', 'x-sonos-htastream:RINCON_000XXX1400:spdif'),
                ('CurrentURIMetaData', '')]
        )

    def test_is_playing_tv(self, moco):
        moco.avTransport.reset_mock()
        moco.avTransport.GetPositionInfo.return_value = {
            'TrackURI': 'x-sonos-htastream:RINCON_00012345678901234:spdif'
        }
        playing_tv = moco.is_playing_tv
        assert playing_tv
        moco.avTransport.GetPositionInfo.assert_called_once_with(
            [('InstanceID', 0),
             ('Channel', 'Master')]
        )

        moco.avTransport.GetPositionInfo.return_value = {
            'TrackURI': 'not-tv',
        }
        playing_tv = moco.is_playing_tv
        assert not playing_tv

    def test_is_playing_radio(self, moco):
        moco.avTransport.reset_mock()
        moco.avTransport.GetPositionInfo.return_value = {
            'TrackURI': 'x-rincon-mp3radio://example.com:80/myradio'
        }
        playing_tv = moco.is_playing_radio
        assert playing_tv
        moco.avTransport.GetPositionInfo.assert_called_once_with(
            [('InstanceID', 0),
             ('Channel', 'Master')]
        )

        moco.avTransport.GetPositionInfo.return_value = {
            'TrackURI': 'not-radio',
        }
        playing_tv = moco.is_playing_radio
        assert not playing_tv

    def test_is_playing_line_in(self, moco):
        moco.avTransport.reset_mock()
        moco.avTransport.GetPositionInfo.return_value = {
            'TrackURI': 'x-rincon-stream:blah-blah'
        }
        playing_tv = moco.is_playing_line_in
        assert playing_tv
        moco.avTransport.GetPositionInfo.assert_called_once_with(
            [('InstanceID', 0),
             ('Channel', 'Master')]
        )

        moco.avTransport.GetPositionInfo.return_value = {
            'TrackURI': 'not-line-in',
        }
        playing_tv = moco.is_playing_line_in
        assert not playing_tv

    def test_create_sonos_playlist(self, moco):
        playlist_name = "cool music"
        playlist_id = 1
        moco.avTransport.CreateSavedQueue.return_value = {
            'AssignedObjectID': 'SQ:{}'.format(playlist_id)
        }
        playlist = moco.create_sonos_playlist(playlist_name)
        moco.avTransport.CreateSavedQueue.assert_called_once_with(
            [('InstanceID', 0),
             ('Title', playlist_name),
             ('EnqueuedURI', ''),
             ('EnqueuedURIMetaData', '')]
        )
        assert playlist.title == playlist_name
        expected_uri = "file:///jffs/settings/savedqueues.rsq#{}".format(
            playlist_id)
        assert playlist.resources[0].uri == expected_uri
        assert playlist.parent_id == "SQ:"

    def test_create_sonos_playlist_from_queue(self, moco):
        playlist_name = "saved queue"
        playlist_id = 1
        moco.avTransport.SaveQueue.return_value = {
            'AssignedObjectID': 'SQ:{}'.format(playlist_id)
        }
        playlist = moco.create_sonos_playlist_from_queue(playlist_name)
        moco.avTransport.SaveQueue.assert_called_once_with(
            [('InstanceID', 0),
             ('Title', playlist_name),
             ('ObjectID', '')]
        )
        assert playlist.title == playlist_name
        expected_uri = "file:///jffs/settings/savedqueues.rsq#{}".format(
            playlist_id)
        assert playlist.resources[0].uri == expected_uri
        assert playlist.parent_id == "SQ:"

    def test_add_item_to_sonos_playlist(self, moco):
        moco.contentDirectory.reset_mock()

        playlist = mock.Mock()
        playlist.item_id = 7

        ressource = mock.Mock()
        ressource.uri = 'fake_uri'
        track = mock.Mock()
        track.resources = [ressource]
        track.uri = 'fake_uri'
        track.to_element.return_value = XML.Element('a')

        update_id = 100

        moco.contentDirectory.Browse.return_value = {
            'NumberReturned': '0',
            'Result': '<DIDL-Lite xmlns:dc="http://purl.org/dc/elements/1.1/" xmlns:upnp="urn:schemas-upnp-org:metadata-1-0/upnp/" xmlns:r="urn:schemas-rinconnetworks-com:metadata-1-0/" xmlns="urn:schemas-upnp-org:metadata-1-0/DIDL-Lite/"></DIDL-Lite>',
            'TotalMatches': '0',
            'UpdateID': update_id
        }

        moco.add_item_to_sonos_playlist(track, playlist)
        moco.contentDirectory.Browse.assert_called_once_with([
            ('ObjectID', playlist.item_id),
            ('BrowseFlag', 'BrowseDirectChildren'),
            ('Filter', '*'),
            ('StartingIndex', 0),
            ('RequestedCount', 1),
            ('SortCriteria', '')
        ])
        moco.avTransport.AddURIToSavedQueue.assert_called_once_with(
            [('InstanceID', 0),
             ('UpdateID', update_id),
             ('ObjectID', playlist.item_id),
             ('EnqueuedURI', track.uri),
             ('EnqueuedURIMetaData', to_didl_string(track)),
             ('AddAtIndex', 4294967295)]
        )

    def test_soco_cross_fade(self, moco):
        moco.avTransport.GetCrossfadeMode.return_value = {
            'CrossfadeMode': '1'}
        assert moco.cross_fade
        moco.avTransport.GetCrossfadeMode.assert_called_once_with(
            [('InstanceID', 0)]
        )
        moco.cross_fade = False
        moco.avTransport.SetCrossfadeMode.assert_called_once_with(
            [('InstanceID', 0), ('CrossfadeMode', '0')]
        )

    def test_set_sleep_timer(self, moco):
        moco.avTransport.reset_mock()
        moco.avTransport.ConfigureSleepTimer.return_value = None
        result = moco.set_sleep_timer(None)
        assert result is None
        moco.avTransport.ConfigureSleepTimer.assert_called_once_with(
            [('InstanceID', 0),
             ('NewSleepTimerDuration', '')]
        )

        moco.avTransport.reset_mock()
        moco.avTransport.ConfigureSleepTimer.return_value = None
        result = moco.set_sleep_timer(7200)
        assert result is None
        moco.avTransport.ConfigureSleepTimer.assert_called_once_with(
            [('InstanceID', 0),
             ('NewSleepTimerDuration', '2:00:00')]
        )

        moco.avTransport.reset_mock()
        moco.avTransport.ConfigureSleepTimer.return_value = None
        result = moco.set_sleep_timer(0)
        assert result is None
        moco.avTransport.ConfigureSleepTimer.assert_called_once_with(
            [('InstanceID', 0),
             ('NewSleepTimerDuration', '0:00:00')]
        )

    @pytest.mark.parametrize('bad_sleep_time', ['BadTime', '00:43:23', '4200s',''])
    def test_set_sleep_timer_bad_sleep_time(self, moco, bad_sleep_time):
        with pytest.raises(ValueError):
            result = moco.set_sleep_timer(bad_sleep_time)

    def test_get_sleep_timer(self, moco):
        moco.avTransport.reset_mock()
        moco.avTransport.GetRemainingSleepTimerDuration.return_value = {
            'RemainingSleepTimerDuration': '02:00:00',
            'CurrentSleepTimerGeneration': '3',
        }
        result = moco.get_sleep_timer()
        assert result == 7200

        moco.avTransport.reset_mock()
        moco.avTransport.GetRemainingSleepTimerDuration.return_value = {
            'RemainingSleepTimerDuration': '',
            'CurrentSleepTimerGeneration': '0',
        }
        result = moco.get_sleep_timer()
        assert result == None


class TestContentDirectory:

    def test_remove_sonos_playlist_success(self, moco):
        moco.contentDirectory.reset_mock()
        moco.contentDirectory.return_value = True
        result = moco.remove_sonos_playlist('SQ:10')
        moco.contentDirectory.DestroyObject.assert_called_once_with(
            [('ObjectID', 'SQ:10')]
        )
        assert result


class TestRenderingControl:

    def test_soco_mute(self, moco):
        moco.renderingControl.GetMute.return_value = {'CurrentMute': '1'}
        assert moco.mute
        moco.renderingControl.reset_mock()
        moco.renderingControl.GetMute.return_value = {'CurrentMute': '0'}
        assert not moco.mute
        moco.renderingControl.GetMute.assert_called_once_with(
            [('InstanceID', 0), ('Channel', 'Master')]
        )
        moco.mute = False
        moco.renderingControl.SetMute.assert_called_once_with(
            [('InstanceID', 0), ('Channel', 'Master'),
                ('DesiredMute', '0')]
        )
        moco.renderingControl.reset_mock()
        moco.mute = True
        moco.renderingControl.SetMute.assert_called_once_with(
            [('InstanceID', 0), ('Channel', 'Master'),
                ('DesiredMute', '1')]
        )

    @pytest.mark.parametrize('volume', [1, 4, 10, 100])
    def test_soco_volume(self, moco, volume):
        moco.renderingControl.GetVolume.return_value = {
            'CurrentVolume': volume}
        assert moco.volume == volume
        moco.renderingControl.GetVolume.assert_called_once_with(
            [('InstanceID', 0), ('Channel', 'Master')]
        )
        moco.renderingControl.reset_mock()

    @pytest.mark.parametrize('vol_set, vol_called', [
        (-120, 0),
        (-10, 0),
        (0, 0),
        (5, 5),
        (99, 99),
        (100, 100),
        (110, 100),
        (300, 100)
    ])
    def soco_volume_set(self, moco, vol_set, vol_called):
        moco.volume = vol_set
        moco.renderingControl.SetVolume.assert_called_once_with(
            [('InstanceID', 0), ('Channel', 'Master'),
                ('DesiredVolume', vol_called)]
        )

    def test_soco_ramp_to_volume(self, moco):
        moco.renderingControl.RampToVolume.return_value = {'RampTime': '12'}
        ramp_time = moco.ramp_to_volume(15)
        moco.renderingControl.RampToVolume.assert_called_once_with(
            [('InstanceID', 0), ('Channel', 'Master'),
             ('RampType', 'SLEEP_TIMER_RAMP_TYPE'), ('DesiredVolume', 15),
             ('ResetVolumeAfter', False), ('ProgramURI', '')]
        )
        assert ramp_time == 12

    def test_set_relative_volume(self, moco):
        moco.renderingControl.SetRelativeVolume.return_value = {'NewVolume': '75'}
        new_volume = moco.set_relative_volume(25)
        moco.renderingControl.SetRelativeVolume.assert_called_once_with(
            [('InstanceID', 0), ('Channel', 'Master'), ('Adjustment', 25)]
        )
        assert new_volume == 75

    def test_soco_treble(self, moco):
        moco.renderingControl.GetTreble.return_value = {'CurrentTreble': '15'}
        assert moco.treble == 15
        moco.renderingControl.GetTreble.assert_called_once_with(
            [('InstanceID', 0), ('Channel', 'Master')]
        )
        moco.treble = '10'
        moco.renderingControl.SetTreble.assert_called_once_with(
            [('InstanceID', 0),
             ('DesiredTreble', 10)]
        )

    def test_soco_loudness(self, moco):
        moco.renderingControl.GetLoudness.return_value = {
            'CurrentLoudness': '1'}
        assert moco.loudness
        moco.renderingControl.GetLoudness.assert_called_once_with(
            [('InstanceID', 0), ('Channel', 'Master')]
        )
        moco.loudness = False
        moco.renderingControl.SetLoudness.assert_called_once_with(
            [('InstanceID', 0), ('Channel', 'Master'),
             ('DesiredLoudness', '0')]
        )

    def test_soco_balance(self, moco):
        # GetVolume is called twice, once for each of the left
        # and right channels
        moco.renderingControl.GetVolume.return_value = {
            'CurrentVolume': '100'}
        assert moco.balance == (100, 100)
        moco.renderingControl.GetVolume.assert_any_call(
            [('InstanceID', 0),
             ('Channel', 'LF')]
        )
        moco.renderingControl.GetVolume.assert_any_call(
            [('InstanceID', 0),
             ('Channel', 'RF'),]
        )
        # SetVolume is called twice, once for each of the left
        # and right channels
        moco.balance = (0, 100)
        moco.renderingControl.SetVolume.assert_any_call(
            [('InstanceID', 0),
             ('Channel', 'LF'),
             ('DesiredVolume', 0)]
        )
        moco.renderingControl.SetVolume.assert_any_call(
            [('InstanceID', 0),
             ('Channel', 'RF'),
             ('DesiredVolume', 100)]
        )


class TestDeviceProperties:

    def test_soco_status_light(self, moco):
        moco.deviceProperties.GetLEDState.return_value = {
            'CurrentLEDState': 'On'}
        assert moco.status_light
        moco.deviceProperties.GetLEDState.return_value = {
            'CurrentLEDState': 'Off'}
        assert not moco.status_light
        moco.deviceProperties.GetLEDState.assert_called_with()
        moco.status_light = False
        moco.deviceProperties.SetLEDState.assert_called_once_with(
            [('DesiredLEDState', 'Off')])
        moco.status_light = True
        moco.deviceProperties.SetLEDState.assert_called_with(
            [('DesiredLEDState', 'On')]
        )

    def test_soco_set_player_name(self, moco):
        moco.player_name = 'μИⅠℂ☺ΔЄ💋'
        moco.deviceProperties.SetZoneAttributes.assert_called_once_with(
            [('DesiredZoneName', 'μИⅠℂ☺ΔЄ💋'),
                ('DesiredIcon', ''),
                ('DesiredConfiguration', '')]
        )


class TestZoneGroupTopology:

    def test_soco_uid(self, moco_zgs):
        assert moco_zgs.uid == 'RINCON_000XXX1400'

    def test_soco_is_visible(self, moco_zgs):
        assert moco_zgs.is_visible

    def test_soco_is_bridge(self, moco_zgs):
        assert not moco_zgs.is_bridge

    def test_soco_is_coordinator(self, moco_zgs):
        assert moco_zgs.is_coordinator

    def test_all_groups(self, moco_zgs):
        groups = moco_zgs.all_groups
        assert len(groups) == 3
        # Check 3 unique groups
        assert len(set(groups)) == 3
        for group in groups:
            assert isinstance(group, ZoneGroup)

    def test_all_groups_have_coordinator(self, moco_zgs):
        for group in moco_zgs.all_groups:
            print("GROUP", group.coordinator)
            print(group)
            assert group.coordinator is not None

    def test_group(self, moco_zgs):
        assert isinstance(moco_zgs.group, ZoneGroup)
        assert moco_zgs in moco_zgs.group

    def test_all_zones(selfself, moco_zgs):
        zones = moco_zgs.all_zones
        assert len(zones) == 4
        assert len(set(zones)) == 4
        for zone in zones:
            assert isinstance(zone, SoCo)
        assert moco_zgs in zones

    def test_visible_zones(selfself, moco_zgs):
        zones = moco_zgs.visible_zones
        assert len(zones) == 4
        assert len(set(zones)) == 4
        for zone in zones:
            assert isinstance(zone, SoCo)
        assert moco_zgs in zones

    def test_group_label(selfself, moco_zgs):
        g = moco_zgs.group
        # Have to mock out group members zone group state here since
        # g.members is parsed from the XML.
        for speaker in g.members:
            speaker.zoneGroupTopology.GetZoneGroupState.return_value = {
                'ZoneGroupState': ZGS
            }
        assert g.label == "Kitchen, Living Room"

    def test_group_short_label(selfself, moco_zgs):
        g = moco_zgs.group
        # Have to mock out group members zone group state here since
        # g.members is parsed from the XML.
        for speaker in g.members:
            speaker.zoneGroupTopology.GetZoneGroupState.return_value = {
                'ZoneGroupState': ZGS
            }
        assert g.short_label == "Kitchen + 1"

    def test_group_volume(self, moco_zgs):
        g = moco_zgs.group
        c = moco_zgs.group.coordinator
        c.groupRenderingControl.GetGroupVolume.return_value = {
            'CurrentVolume': 50
        }
        assert g.volume == 50
        c.groupRenderingControl.GetGroupVolume.assert_called_once_with(
            [('InstanceID', 0)]
        )
        g.volume = 75
        c.groupRenderingControl.SetGroupVolume.assert_called_once_with(
            [('InstanceID', 0), ('DesiredVolume', 75)]
        )

    def test_group_mute(self, moco_zgs):
        g = moco_zgs.group
        c = moco_zgs.group.coordinator
        c.groupRenderingControl.GetGroupMute.return_value = {
            'CurrentMute': '0'
        }
        assert g.mute is False
        c.groupRenderingControl.GetGroupMute.assert_called_once_with(
            [('InstanceID', 0)]
        )
        g.mute = True
        c.groupRenderingControl.SetGroupMute.assert_called_once_with(
            [('InstanceID', 0), ('DesiredMute', '1')]
        )

    def test_set_relative_group_volume(self, moco_zgs):
        g = moco_zgs.group
        c = moco_zgs.group.coordinator
        c.groupRenderingControl.SetRelativeGroupVolume.return_value = {
            'NewVolume': '75'
        }
        new_volume = g.set_relative_volume(25)
        c.groupRenderingControl.SetRelativeGroupVolume.assert_called_once_with(
            [('InstanceID', 0), ('Adjustment', 25)]
        )
        assert new_volume == 75


def test_only_on_master_true(moco_only_on_master):
    with mock.patch('pysonos.SoCo.is_coordinator', new_callable=mock.PropertyMock) as is_coord:
        is_coord.return_value = True
        moco_only_on_master.play()
        is_coord.assert_called_once_with()


def test_not_on_master_false(moco_only_on_master):
    with mock.patch('pysonos.SoCo.is_coordinator', new_callable=mock.PropertyMock) as is_coord:
        is_coord.return_value = False
        with pytest.raises(SoCoSlaveException):
            moco_only_on_master.play()
        is_coord.assert_called_once_with()<|MERGE_RESOLUTION|>--- conflicted
+++ resolved
@@ -26,13 +26,8 @@
     """
     services = (
         'AVTransport', 'RenderingControl', 'DeviceProperties',
-<<<<<<< HEAD
-        'ContentDirectory', 'ZoneGroupTopology')
+        'ContentDirectory', 'ZoneGroupTopology', 'GroupRenderingControl')
     patchers = [mock.patch('pysonos.core.{}'.format(service))
-=======
-        'ContentDirectory', 'ZoneGroupTopology', 'GroupRenderingControl')
-    patchers = [mock.patch('soco.core.{}'.format(service))
->>>>>>> 0dc34e54
                 for service in services]
     for patch in patchers:
         patch.start()
@@ -53,13 +48,8 @@
     """
     services = (
         'AVTransport', 'RenderingControl', 'DeviceProperties',
-<<<<<<< HEAD
-        'ContentDirectory', 'ZoneGroupTopology')
+        'ContentDirectory', 'ZoneGroupTopology', 'GroupRenderingControl')
     patchers = [mock.patch('pysonos.core.{}'.format(service))
-=======
-        'ContentDirectory', 'ZoneGroupTopology', 'GroupRenderingControl')
-    patchers = [mock.patch('soco.core.{}'.format(service))
->>>>>>> 0dc34e54
                 for service in services]
     for patch in patchers:
         patch.start()
